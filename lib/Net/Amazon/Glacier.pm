--- conflicted
+++ resolved
@@ -346,7 +346,7 @@
 
 L<Upload Archive (POST archive)|http://docs.aws.amazon.com/amazonglacier/latest/dev/api-archive-post.html>
 
-TODO: Document how hashes are walked
+TODO: Document how hashes are walked. Should I sort keys for predictability?
 $data = {
 	1=> {
 			 2=>['here', 'there'],
@@ -366,7 +366,7 @@
 	croak "no vault name given" unless $vault_name;
 
 	$description //= '';
-	
+
 	my ( $response, $ref_type );
 
 	# determine if it looks IOish
@@ -375,7 +375,7 @@
 	} else {
 		$ref_type = ref( $archive_path_or_content );
 	}
-	
+
 	if ( $ref_type ) {
 		if ( $ref_type eq 'SCALAR' || $ref_type eq 'IO' ) {
 			# _do_upload knows how to handle scalar refs
@@ -410,55 +410,34 @@
 	} else {
 		# $archive_path_or_content is the path to a file
 		croak 'archive path is not a file' unless -f $archive_path_or_content;
-		
+
 		my $content = IO::File->new();
 		#_craft_request should be able to stream this
 		$content->open( $archive_path_or_content, "r");
-		
+
 		$response = $self->_do_upload($vault_name, $content, $description);
-		
+
 		$content->close();
 	}
-	
+
 	return $response;
 }
 
-<<<<<<< HEAD
-# Internal implementation of Upload Archive (POST)
-=======
-=head2 upload_archive_from_ref( $vault_name, $ref, [ $description ] )
-
-DEPRECATED at birth. Will be dropped in next version. A more robust
-upload_archive will support file paths, refs, code refs, filehandles and more.
-
-In the meanwhile...
-
-Like upload_archive, but takes a reference to your data instead of the path to
-a file. For data greater than 4GB, see multi-part upload. An archive
-description of up to 1024 printable ASCII characters can be supplied. Returns
-the Amazon-generated archive ID on success, or false on failure.
-
-=cut
-
-sub upload_archive_from_ref {
-	my ( $self, $vault_name, $ref, $description ) = @_;
-
-	croak "no vault name given" unless $vault_name;
-	croak "data must be a reference" unless ref $ref;
-
-	return $self->_do_upload($vault_name, $ref, $description);
-}
->>>>>>> ff2d472b
+=head2 _do_upload ( $vault_name, $content_ref, [ $description ] )
+
+Internal implementation of Upload Archive (POST)
+
+=cut
 
 sub _do_upload {
 	my ( $self, $vault_name, $content_ref, $description ) = @_;
-	
+
 	my $content_tree_hash_hex;
 	my $content_hash_hex;
-	
+
 	if ( _looks_ioish( $content_ref ) ) {
 		my ( $io, $tree_hash_final_hash_hex, $hash_hex ) = _make_io_seekable_and_get_tree_hash( $content_ref );
-		
+
 		$content_ref = $io;
 		$content_tree_hash_hex = $tree_hash_final_hash_hex;
 		$content_hash_hex = $hash_hex;
@@ -918,7 +897,7 @@
 
 sub initiate_archive_retrieval {
 	my ( $self, $vault_name, $archive_id, $description, $sns_topic ) = @_;
-	
+
 	return $self->_do_initiate_job( $vault_name, 'archive-retrieval', $archive_id, $description, $sns_topic );
 }
 
@@ -940,7 +919,7 @@
 
 sub initiate_inventory_retrieval {
 	my ( $self, $vault_name, $format, $description, $sns_topic ) = @_;
-	
+
 	return $self->_do_initiate_job( $vault_name, 'inventory-retrieval', $format, $description, $sns_topic );
 }
 
@@ -963,28 +942,28 @@
 
 sub _do_initiate_job {
 	my ( $self, $vault_name, $type, $format_or_archive_id, $description, $sns_topic ) = @_;
-	
+
 	my ( $format, $archive_id, $content_raw );
-	
+
 	croak "no vault name given" unless $vault_name;
 	croak "bad type, should be 'inventory-retrieval' or 'archive-retrieval'" unless $type =~ /^inventory-retrieval|archive-retrieval$/;
-	
+
 	$content_raw->{Type} = $type;
 	_enforce_description_limits( \$description );
 	$content_raw->{Description} = $description;
 	$content_raw->{SNSTopic} = $sns_topic if defined($sns_topic);
-	
+
 	if ( $type eq 'inventory-retrieval' ) {
 		# actually /^CSV|JSON$/ but since JSON is the only other possible value...
 		$format = 'JSON' unless $format_or_archive_id eq 'CSV';
-		
+
 		$content_raw->{Format} = $format;
 	} elsif ( $type eq 'archive-retrieval' ) {
 		$archive_id = $format_or_archive_id;
 		carp 'does not look like an archive id trying to initiate archive-retrieval' unless _looks_like_archive_id( $archive_id );
 		$content_raw->{ArchiveId} = $format;
 	}
-	
+
 	my $res = $self->_send_receive(
 		POST => "/-/vaults/$vault_name/jobs",
 		[ ],
@@ -1145,7 +1124,7 @@
 		# This is streamed content
 		# TODO: Check this header is not a problem!
 		push @$my_headers, 'Content-Length' => -s $content;
-		
+
 		require HTTP::Request::StreamingUpload;
 		$req = HTTP::Request::StreamingUpload->new(
 			$method => "https://$host$url",
@@ -1161,7 +1140,7 @@
 	}
 
 	my $signed_req = $self->{sig}->sign( $req );
-	
+
 	return $self->_send_request( $signed_req  );
 }
 
@@ -1197,7 +1176,7 @@
 
 sub _looks_like_archive_id {
 	my ( $supposed_archive_id ) = @_;
-	
+
 	return ( $supposed_archive_id =~ /[A-Za-z0-9\-_]{138}/ );
 }
 
@@ -1226,46 +1205,46 @@
 
 sub _make_code_seekable_and_get_tree_hash {
 	my ( $code ) = @_;
-	
+
 	my ( $buf, $new_io, $tree_hash, $hash ) = ( undef, IO::File->new_tmpfile(), Net::Amazon::TreeHash->new(), Digest::SHA->new('SHA256') );
 	$new_io->binmode(1);
-	
+
 	while ( $buf ) {
 		&$code( sub {
 			$tree_hash->eat_data ( \$buf );
 			$hash->add( $buf );
-	
+
 			$new_io->print( $buf );
 		}
 	);
-	
+
 	$tree_hash->calc_tree;
-	
+
 	return ( $new_io, $tree_hash->calc_tree, $hash->hexdigest );
 }
-	
+
 sub _make_io_seekable_and_get_tree_hash {
 	my ( $io ) = @_;
 	my ( $new_io );
-	
+
 	$io->binmode(1);
-	
+
 	if ( !looks_seekable( $io ) ) {
 		$new_io= IO::File->new_tmpfile();
 		$new_io->binmode(1);
 	}
-	
+
 	my ( $buf, $tree_hash, $hash ) = ( undef, Net::Amazon::TreeHash->new(), Digest::SHA->new('SHA256') );
-	
+
 	while ( $io->read( $buf, 1024 * 1024 ) ) {
 		$tree_hash->eat_data ( \$buf );
 		$hash->add( $buf );
-	
+
 		$new_io->print( $buf ) if ( defined $new_io );
 	}
-	
+
 	$tree_hash->calc_tree;
-	
+
 	if ( defined $new_io ) {
 		return ( $new_io, $tree_hash->calc_tree, $hash->hexdigest );
 	} else {
@@ -1283,14 +1262,9 @@
 
 =item * Online tests.
 
-<<<<<<< HEAD
-Maintained and originally written by Tim Nordenfur, C<< <tim at gurka.se> >>.
-Support for job operations was contributed by Ted Reed at IMVU. Support for many
-file operations and multipart uploads was contributed by Gonzalo Barco.
-Bugs, suggestions and fixes contributed by Victor Efimov and Kevin Goess.
-=======
+=item * Migrate to named arguments.
+
 =item * Implement a "simple" interfase in the lines of
->>>>>>> ff2d472b
 
 		use Net::Amazon::Glacier;
 
@@ -1314,6 +1288,7 @@
 
 =item * Implement a simple command line cli with access to simple interface.
 
+		# Hopefully in a merge with WebService::Amazon::Glacier.
 		glacier new us-east-1 AAIKSAKS... sdoasdod... /metadata/file
 		glacier upload /some/file
 		glacier download /some/file (this would spawn a daemon waiting for download)
@@ -1381,6 +1356,8 @@
 
 Copyright 2012 Tim Nordenfur.
 
+Copyright 2014 Gonzalo Barco.
+
 This program is free software; you can redistribute it and/or modify it
 under the terms of either: the GNU General Public License as published
 by the Free Software Foundation; or the Artistic License.
