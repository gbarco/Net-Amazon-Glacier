--- conflicted
+++ resolved
@@ -3,7 +3,6 @@
 use 5.10.0;
 use strict;
 use warnings;
-use feature 'say';
 
 use Net::Amazon::Signature::V4;
 use Net::Amazon::TreeHash;
@@ -22,19 +21,12 @@
 
 =head1 VERSION
 
-<<<<<<< HEAD
+
 Version 0.16
 
 =cut
 
 our $VERSION = '0.16';
-=======
-Version 0.15
-
-=cut
-
-our $VERSION = '0.15';
->>>>>>> 6c012c62
 
 =head1 SYNOPSIS
 
@@ -342,8 +334,6 @@
 Processing has a limit of 4294967296 + 1 calls (the equivalent of 4GiB in bytes + 1, since each call must return at least 1 byte ) to determine a break condition for structures that loop when recursed or exceed the limits of single part uploads.
 Processing order is L<preorder|http://en.wikipedia.org/wiki/Tree_traversal#Pre-order>.
 
-<<<<<<< HEAD
-=======
 Uploads an archive to the specified vault. $archive_path is the local path to
 any file smaller than 4GB. For larger files, see MULTIPART UPLOAD OPERATIONS.
 
@@ -351,7 +341,6 @@
 
 Returns the Amazon-generated archive ID on success, or false on failure.
 
->>>>>>> 6c012c62
 L<Upload Archive (POST archive)|http://docs.aws.amazon.com/amazonglacier/latest/dev/api-archive-post.html>
 
 =cut
@@ -364,7 +353,6 @@
 	croak 'archive path is not a file' unless -f $archive_path;
 
 	$description //= '';
-<<<<<<< HEAD
 
 	#archive_path is a path unless undefined is treated as a ref to content if $ref_content is true
 	my $content;
@@ -397,7 +385,7 @@
 		$content = $archive_path_or_content;
 		&& ref( $ref_content ) ) {
 	}
-=======
+
 	my $content = File::Slurp::read_file( $archive_path, err_mode => 'croak', binmode => ':raw', scalar_ref => 1 );
 
 	return $self->_do_upload($vault_name, $content, $description);
@@ -425,7 +413,6 @@
 	my ( $self, $vault_name, $content_ref, $description ) = @_;
 
 	_enforce_description_limits( \$description );
->>>>>>> 6c012c62
 
 	my $th = Net::Amazon::TreeHash->new();
 	$th->eat_data ( $content_ref );
@@ -647,12 +634,8 @@
 	} else {
 		#try to read any other content as supported by File::Slurp
 		eval {
-<<<<<<< HEAD
 			# corrected binmode as suggested by Kevin Goess
-			$content = File::Slurp::read_file( $part, err_mode => 'carp', binmode => ':raw' );
-=======
 			$content = File::Slurp::read_file( $part, bin_mode => ':raw', err_mode => 'carp', scalar_ref => 1 );
->>>>>>> 6c012c62
 		};
 		croak "\$part interpreted as file (GLOB, IO::Handle/File) but error occured while reading: $@" if ( $@ );
 
@@ -1155,15 +1138,10 @@
 	return $res;
 }
 
-<<<<<<< HEAD
 sub _recursively_cache_and_align {
 
 }
 
-=head1 NOT IMPLEMENTED
-
-Nothing as of API Version 2012-06-01.
-=======
 sub _enforce_description_limits {
 	my ( $description ) = @_;
 	croak 'Description should be a reference so that I can enforce limits on it.' unless ref $description eq 'SCALAR';
@@ -1177,7 +1155,10 @@
 
 	return $description;
 }
->>>>>>> 6c012c62
+
+=head1 NOT IMPLEMENTED
+
+Nothing as of API Version 2012-06-01.
 
 =head1 SEE ALSO
 
@@ -1186,13 +1167,10 @@
 
 =head1 AUTHORS
 
-<<<<<<< HEAD
-Maintained and originally written by Tim Nordenfur, C<< <tim at gurka.se> >>. Support for job operations was contributed by Ted Reed at IMVU. Support for many file operations and multipart uploads was contributed by Gonzalo Barco. Bugs, suggestions and fixes contributed by Victor Efimov and Kevin Goess.
-=======
 Maintained and originally written by Tim Nordenfur, C<< <tim at gurka.se> >>.
 Support for job operations was contributed by Ted Reed at IMVU. Support for many
 file operations and multipart uploads was contributed by Gonzalo Barco.
->>>>>>> 6c012c62
+Bugs, suggestions and fixes contributed by Victor Efimov and Kevin Goess.
 
 =head1 BUGS
 
