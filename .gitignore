--- conflicted
+++ resolved
@@ -1,10 +1,10 @@
-<<<<<<< HEAD
-#perl and github related
+# Perl and Github related
 blib/
 cover_db/
 .last_cover_stats
-=======
->>>>>>> ff2d472b
+.build/
+_build/
+inc/
 Makefile
 Makefile.old
 Build
@@ -12,23 +12,17 @@
 META.*
 MYMETA.*
 MANIFEST.bak
-<<<<<<< HEAD
-MYMETA.yml
-MYMETA.json
-=======
-.build/
-_build/
-cover_db/
-blib/
-inc/
 .lwpcookies
 .last_cover_stats
 author-test.pl
->>>>>>> ff2d472b
 nytprof.out
 pod2htm*.tmp
 pm_to_blib
+
+# Explicitly all packaged archives
+Net-Amazon-Glacier-*
+Net-Amazon-Glacier-*.tar.gz
+
+# Some binaries
 *.tar.gz
-*.zip
-Net-Amazon-Glacier-*
-Net-Amazon-Glacier-*.tar.gz+*.zip